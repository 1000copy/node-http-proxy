--- conflicted
+++ resolved
@@ -81,11 +81,7 @@
 
 If you have a suggestion for a feature currently not supported, feel free to open a [support issue](http://github.com/nodejitsu/node-http-proxy/issues). node-http-proxy is designed to just proxy http requests from one server to another, but we will be soon releasing many other complimentary projects that can be used in conjunction with node-http-proxy.
 
-<<<<<<< HEAD
-<br/><hr/>
-=======
 <br/>
->>>>>>> eb39018f
 ### License
 
 (The MIT License)
