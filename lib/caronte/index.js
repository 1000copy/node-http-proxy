var caronte = exports,
<<<<<<< HEAD
=======
    extend  = require('util')._extend,
    parse_url = require('url').parse,
>>>>>>> bd106d69
    web     = require('./passes/web-incoming'),
    ws      = require('./passes/ws-incoming');

caronte.createWebProxy = createRightProxy('web');
caronte.createWsProxy  = createRightProxy('ws');

/**
 * Returns a function that creates the loader for 
 * either `ws` or `web`'s  passes.
 *
 * Examples:
 *
 *    caronte.createRightProxy('ws')
 *    // => [Function]
 *
 * @param {String} Type Either 'ws' or 'web'
 * 
 * @return {Function} Loader Function that when called returns an iterator for the right passes
 *
 * @api private
 */

function createRightProxy(type) {
  var passes = (type === 'ws') ? ws : web;

  return function(options) { 

    passes = Object.keys(passes).map(function(pass) {
      return passes[pass];
    });

    return function(req, res /*, [head], [opts] */) {
      var self = this,
          args = [].slice.call(arguments),
          cntr = args.length - 1,
          ev   = 'caronte:' + type + ':incoming:',
          head;

      if(
        !(args[cntr] instanceof Buffer) &&
        args[cntr] !== res
      ) {  
        //Copy global options
        options = extend({}, options);
        //Overwrite with request options
        extend(options, args[cntr]);
        
        cntr--;
      } 
      
      if(args[cntr] instanceof Buffer) {
        head = args[cntr];
      }

      options.ee.emit(ev + 'begin', req, res); 

      ['target', 'forward'].forEach(
        function(e) { 
          if (typeof options[e] === 'string')
            options[e] = parse_url(options[e]); 
      });

      passes.some(function(pass) {
        var evnt = ev + pass.name.toLowerCase() + ':';
        
        options.ee.emit(evnt + 'begin', req, res); 
        var val = pass(req, res, options, head); 
        options.ee.emit(evnt + 'end');
         
        return val;
      });

      options.ee.emit(ev + 'end');
    };   
  };
}
<|MERGE_RESOLUTION|>--- conflicted
+++ resolved
@@ -1,9 +1,6 @@
 var caronte = exports,
-<<<<<<< HEAD
-=======
     extend  = require('util')._extend,
     parse_url = require('url').parse,
->>>>>>> bd106d69
     web     = require('./passes/web-incoming'),
     ws      = require('./passes/ws-incoming');
 
