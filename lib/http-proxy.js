--- conflicted
+++ resolved
@@ -11,7 +11,7 @@
 module.exports.createProxy = function(options) {
   return {
     web: httpProxy.createRightProxy('web')(options),
-    ws:  httpProxy.createRightProxy('ws')(options) 
+    ws:  httpProxy.createRightProxy('ws')(options)
   };
 }
 
@@ -42,11 +42,8 @@
    *    ws     : <true/false, if you want to proxy websockets>
    *    xfwd   : <true/false, adds x-forward headers>
    *    secure : <true/false, verify SSL certificate>
-<<<<<<< HEAD
    *    toProxy: <true/false, explicitly specify if we are proxying to another proxy
-=======
    *    localAddress : <Local interface string to bind for outgoing connections>
->>>>>>> e633b0f7
    *  }
    *
    *  NOTE: `options.ws` and `options.ssl` are optional.
